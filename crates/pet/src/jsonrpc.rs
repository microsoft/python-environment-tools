// Copyright (c) Microsoft Corporation.
// Licensed under the MIT License.

use log::{error, info, trace};
use pet::resolve::resolve_environment;
use pet_conda::Conda;
use pet_conda::CondaLocator;
use pet_core::python_environment::PythonEnvironment;
use pet_core::{
    os_environment::{Environment, EnvironmentApi},
    Configuration, Locator,
};
use pet_env_var_path::get_search_paths_from_env_variables;
use pet_jsonrpc::{
    send_error, send_reply,
    server::{start_server, HandlersKeyedByMethodName},
};
use pet_poetry::Poetry;
use pet_poetry::PoetryLocator;
use pet_reporter::collect;
use pet_reporter::{cache::CacheReporter, jsonrpc};
use pet_telemetry::report_inaccuracies_identified_after_resolving;
use serde::{Deserialize, Serialize};
use serde_json::{self, Value};
use std::sync::atomic::{AtomicBool, Ordering};
use std::{
    ops::Deref,
    path::PathBuf,
    sync::{Arc, RwLock},
    thread,
    time::{Duration, SystemTime},
};

use crate::find::find_and_report_envs;
use crate::find::find_python_environments_in_workspace_folder_recursive;
use crate::find::identify_python_executables_using_locators;
use crate::find::SearchScope;
use crate::locators::create_locators;

pub struct Context {
    configuration: RwLock<Configuration>,
    locators: Arc<Vec<Arc<dyn Locator>>>,
    conda_locator: Arc<Conda>,
    poetry_locator: Arc<Poetry>,
    os_environment: Arc<dyn Environment>,
}

static MISSING_ENVS_REPORTED: AtomicBool = AtomicBool::new(false);

pub fn start_jsonrpc_server() {
    jsonrpc::initialize_logger(log::LevelFilter::Trace);

    // These are globals for the the lifetime of the server.
    // Hence passed around as Arcs via the context.
    let environment = EnvironmentApi::new();
    let conda_locator = Arc::new(Conda::from(&environment));
    let poetry_locator = Arc::new(Poetry::from(&environment));
    let context = Context {
        locators: create_locators(conda_locator.clone(), poetry_locator.clone(), &environment),
        conda_locator,
        poetry_locator,
        configuration: RwLock::new(Configuration::default()),
        os_environment: Arc::new(environment),
    };

    let mut handlers = HandlersKeyedByMethodName::new(Arc::new(context));
    handlers.add_request_handler("configure", handle_configure);
    handlers.add_request_handler("refresh", handle_refresh);
    handlers.add_request_handler("resolve", handle_resolve);
<<<<<<< HEAD
    handlers.add_request_handler("find", handle_find);
=======
    handlers.add_request_handler("condaInfo", handle_conda_telemetry);
>>>>>>> 9b9f66fc
    start_server(&handlers)
}

#[derive(Debug, Clone, Deserialize, Serialize)]
#[serde(rename_all = "camelCase")]
pub struct ConfigureOptions {
    /// These are paths like workspace folders, where we can look for environments.
    pub workspace_directories: Option<Vec<PathBuf>>,
    pub conda_executable: Option<PathBuf>,
    pub poetry_executable: Option<PathBuf>,
    /// Custom locations where environments can be found. Generally global locations where virtualenvs & the like can be found.
    /// Workspace directories should not be included into this list.
    pub environment_directories: Option<Vec<PathBuf>>,
}

pub fn handle_configure(context: Arc<Context>, id: u32, params: Value) {
    match serde_json::from_value::<ConfigureOptions>(params.clone()) {
        Ok(configure_options) => {
            // Start in a new thread, we can have multiple requests.
            thread::spawn(move || {
                let mut cfg = context.configuration.write().unwrap();
                cfg.workspace_directories = configure_options.workspace_directories;
                cfg.conda_executable = configure_options.conda_executable;
                cfg.environment_directories = configure_options.environment_directories;
                cfg.poetry_executable = configure_options.poetry_executable;
                trace!("Configuring locators: {:?}", cfg);
                drop(cfg);
                let config = context.configuration.read().unwrap().clone();
                for locator in context.locators.iter() {
                    locator.configure(&config);
                }
                send_reply(id, None::<()>);
            });
        }
        Err(e) => {
            send_reply(id, None::<u128>);
            error!("Failed to parse configure options {:?}: {}", params, e);
        }
    }
}

#[derive(Debug, Clone, Deserialize, Serialize)]
#[serde(rename_all = "camelCase")]
pub struct RefreshOptions {
    /// The search paths are the paths where we will look for environments.
    /// Defaults to searching everywhere (or when None), else it can be restricted to a specific scope.
    pub search_scope: Option<SearchScope>,
}

#[derive(Debug, Clone, Deserialize, Serialize)]
pub struct RefreshResult {
    duration: u128,
}

impl RefreshResult {
    pub fn new(duration: Duration) -> RefreshResult {
        RefreshResult {
            duration: duration.as_millis(),
        }
    }
}

pub fn handle_refresh(context: Arc<Context>, id: u32, params: Value) {
    match serde_json::from_value::<RefreshOptions>(params.clone()) {
        Ok(refres_options) => {
            // Start in a new thread, we can have multiple requests.
            thread::spawn(move || {
                let config = context.configuration.read().unwrap().clone();
                let reporter = Arc::new(CacheReporter::new(Arc::new(jsonrpc::create_reporter())));

                trace!("Start refreshing environments, config: {:?}", config);
                let summary = find_and_report_envs(
                    reporter.as_ref(),
                    config,
                    &context.locators,
                    context.os_environment.deref(),
                    refres_options.search_scope,
                );
                let summary = summary.lock().unwrap();
                for locator in summary.find_locators_times.iter() {
                    info!("Locator {} took {:?}", locator.0, locator.1);
                }
                info!(
                    "Environments found using locators in {:?}",
                    summary.find_locators_time
                );
                info!("Environments in PATH found in {:?}", summary.find_path_time);
                info!(
                    "Environments in global virtual env paths found in {:?}",
                    summary.find_global_virtual_envs_time
                );
                info!(
                    "Environments in workspace folders found in {:?}",
                    summary.find_workspace_directories_time
                );
                trace!("Finished refreshing environments in {:?}", summary.time);
                send_reply(id, Some(RefreshResult::new(summary.time)));

                // Find an report missing envs for the first launch of this process.
                if MISSING_ENVS_REPORTED
                    .compare_exchange(false, true, Ordering::Acquire, Ordering::Relaxed)
                    .ok()
                    .unwrap_or_default()
                {
                    // By now all conda envs have been found
                    // Spawn conda  in a separate thread.
                    // & see if we can find more environments by spawning conda.
                    // But we will not wait for this to complete.
                    let conda_locator = context.conda_locator.clone();
                    let conda_executable = context
                        .configuration
                        .read()
                        .unwrap()
                        .conda_executable
                        .clone();
                    let reporter_ref = reporter.clone();
                    thread::spawn(move || {
                        conda_locator
                            .find_and_report_missing_envs(reporter_ref.as_ref(), conda_executable);
                        Some(())
                    });

                    // By now all poetry envs have been found
                    // Spawn poetry exe in a separate thread.
                    // & see if we can find more environments by spawning poetry.
                    // But we will not wait for this to complete.
                    let poetry_locator = context.poetry_locator.clone();
                    let poetry_executable = context
                        .configuration
                        .read()
                        .unwrap()
                        .poetry_executable
                        .clone();
                    let reporter_ref = reporter.clone();
                    thread::spawn(move || {
                        poetry_locator
                            .find_and_report_missing_envs(reporter_ref.as_ref(), poetry_executable);
                        Some(())
                    });
                }
            });
        }
        Err(e) => {
            error!("Failed to parse refresh {params:?}: {e}");
            send_error(
                Some(id),
                -4,
                format!("Failed to parse refresh {params:?}: {e}"),
            );
        }
    }
}

#[derive(Debug, Clone, Deserialize, Serialize)]
pub struct ResolveOptions {
    pub executable: PathBuf,
}

pub fn handle_resolve(context: Arc<Context>, id: u32, params: Value) {
    match serde_json::from_value::<ResolveOptions>(params.clone()) {
        Ok(request_options) => {
            let executable = request_options.executable.clone();
            // Start in a new thread, we can have multiple resolve requests.
            let environment = context.os_environment.clone();
            thread::spawn(move || {
                let now = SystemTime::now();
                trace!("Resolving env {:?}", executable);
                if let Some(result) =
                    resolve_environment(&executable, &context.locators, environment.deref())
                {
                    if let Some(resolved) = result.resolved {
                        // Gather telemetry of this resolved env and see what we got wrong.
                        let jsonrpc_reporter = jsonrpc::create_reporter();
                        let _ = report_inaccuracies_identified_after_resolving(
                            &jsonrpc_reporter,
                            &result.discovered,
                            &resolved,
                        );

                        trace!(
                            "Resolved env ({:?}) {executable:?} as {resolved:?}",
                            now.elapsed()
                        );
                        send_reply(id, resolved.into());
                    } else {
                        error!(
                            "Failed to resolve env {executable:?}, returning discovered env {:?}",
                            result.discovered
                        );
                        send_reply(id, result.discovered.into());
                    }
                } else {
                    error!("Failed to resolve env {executable:?}");
                    send_error(
                        Some(id),
                        -4,
                        format!("Failed to resolve env {executable:?}"),
                    );
                }
            });
        }
        Err(e) => {
            error!("Failed to parse resolve {params:?}: {e}");
            send_error(
                Some(id),
                -4,
                format!("Failed to parse resolve {params:?}: {e}"),
            );
        }
    }
}

<<<<<<< HEAD
#[derive(Debug, Clone, Deserialize, Serialize)]
pub struct FindOptions {
    /// Search path, can be a directory or a Python executable as well.
    /// If passing a directory, the assumption is that its a project directory (workspace folder).
    /// This is important, because any poetry/pipenv environment found will have the project directory set.
    pub search_path: PathBuf,
}

pub fn handle_find(context: Arc<Context>, id: u32, params: Value) {
    thread::spawn(
        move || match serde_json::from_value::<FindOptions>(params.clone()) {
            Ok(find_options) => {
                let global_env_search_paths: Vec<PathBuf> =
                    get_search_paths_from_env_variables(context.os_environment.as_ref());

                let collect_reporter = Arc::new(collect::create_reporter());
                let reporter = CacheReporter::new(collect_reporter.clone());
                if find_options.search_path.is_file() {
                    identify_python_executables_using_locators(
                        vec![find_options.search_path.clone()],
                        &context.locators,
                        &reporter,
                        &global_env_search_paths,
                    );
                } else {
                    find_python_environments_in_workspace_folder_recursive(
                        &find_options.search_path,
                        &reporter,
                        &context.locators,
                        &global_env_search_paths,
                    );
                }

                let envs = collect_reporter.environments.lock().unwrap().clone();
                if envs.is_empty() {
                    send_reply(id, None::<Vec<PythonEnvironment>>);
                } else {
                    send_reply(id, envs.into());
                }
            }
            Err(e) => {
                error!("Failed to parse find {params:?}: {e}");
                send_error(
                    Some(id),
                    -4,
                    format!("Failed to parse find {params:?}: {e}"),
                );
            }
        },
    );
=======
pub fn handle_conda_telemetry(context: Arc<Context>, id: u32, _params: Value) {
    thread::spawn(move || {
        let conda_locator = context.conda_locator.clone();
        let conda_executable = context
            .configuration
            .read()
            .unwrap()
            .conda_executable
            .clone();
        let info = conda_locator.get_info_for_telemetry(conda_executable);
        send_reply(id, info.into());
    });
>>>>>>> 9b9f66fc
}<|MERGE_RESOLUTION|>--- conflicted
+++ resolved
@@ -67,11 +67,8 @@
     handlers.add_request_handler("configure", handle_configure);
     handlers.add_request_handler("refresh", handle_refresh);
     handlers.add_request_handler("resolve", handle_resolve);
-<<<<<<< HEAD
     handlers.add_request_handler("find", handle_find);
-=======
     handlers.add_request_handler("condaInfo", handle_conda_telemetry);
->>>>>>> 9b9f66fc
     start_server(&handlers)
 }
 
@@ -284,7 +281,6 @@
     }
 }
 
-<<<<<<< HEAD
 #[derive(Debug, Clone, Deserialize, Serialize)]
 pub struct FindOptions {
     /// Search path, can be a directory or a Python executable as well.
@@ -335,7 +331,8 @@
             }
         },
     );
-=======
+}
+
 pub fn handle_conda_telemetry(context: Arc<Context>, id: u32, _params: Value) {
     thread::spawn(move || {
         let conda_locator = context.conda_locator.clone();
@@ -348,5 +345,4 @@
         let info = conda_locator.get_info_for_telemetry(conda_executable);
         send_reply(id, info.into());
     });
->>>>>>> 9b9f66fc
 }